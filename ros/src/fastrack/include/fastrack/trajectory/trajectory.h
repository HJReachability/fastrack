/*
 * Copyright (c) 2018, The Regents of the University of California (Regents).
 * All rights reserved.
 *
 * Redistribution and use in source and binary forms, with or without
 * modification, are permitted provided that the following conditions are
 * met:
 *
 *    1. Redistributions of source code must retain the above copyright
 *       notice, this list of conditions and the following disclaimer.
 *
 *    2. Redistributions in binary form must reproduce the above
 *       copyright notice, this list of conditions and the following
 *       disclaimer in the documentation and/or other materials provided
 *       with the distribution.
 *
 *    3. Neither the name of the copyright holder nor the names of its
 *       contributors may be used to endorse or promote products derived
 *       from this software without specific prior written permission.
 *
 * THIS SOFTWARE IS PROVIDED BY THE COPYRIGHT HOLDERS AND CONTRIBUTORS AS IS
 * AND ANY EXPRESS OR IMPLIED WARRANTIES, INCLUDING, BUT NOT LIMITED TO, THE
 * IMPLIED WARRANTIES OF MERCHANTABILITY AND FITNESS FOR A PARTICULAR PURPOSE
 * ARE DISCLAIMED. IN NO EVENT SHALL THE COPYRIGHT HOLDER OR CONTRIBUTORS BE
 * LIABLE FOR ANY DIRECT, INDIRECT, INCIDENTAL, SPECIAL, EXEMPLARY, OR
 * CONSEQUENTIAL DAMAGES (INCLUDING, BUT NOT LIMITED TO, PROCUREMENT OF
 * SUBSTITUTE GOODS OR SERVICES; LOSS OF USE, DATA, OR PROFITS; OR BUSINESS
 * INTERRUPTION) HOWEVER CAUSED AND ON ANY THEORY OF LIABILITY, WHETHER IN
 * CONTRACT, STRICT LIABILITY, OR TORT (INCLUDING NEGLIGENCE OR OTHERWISE)
 * ARISING IN ANY WAY OUT OF THE USE OF THIS SOFTWARE, EVEN IF ADVISED OF THE
 * POSSIBILITY OF SUCH DAMAGE.
 *
 * Please contact the author(s) of this library if you have any questions.
 * Authors: David Fridovich-Keil   ( dfk@eecs.berkeley.edu )
 */

///////////////////////////////////////////////////////////////////////////////
//
// Templated class to hold timestamped sequences of states and rapidly
// interpolate between states linearly.
//
///////////////////////////////////////////////////////////////////////////////

#ifndef FASTRACK_PLANNING_TRAJECTORY_H
#define FASTRACK_PLANNING_TRAJECTORY_H

#include <fastrack/state/state.h>
#include <fastrack/utils/types.h>
#include <fastrack_msgs/Trajectory.h>
#include <fastrack_msgs/State.h>

#include <ros/ros.h>
#include <visualization_msgs/Marker.h>
#include <geometry_msgs/Vector3.h>
#include <std_msgs/ColorRGBA.h>

namespace fastrack {
namespace trajectory {

template<typename S>
class Trajectory {
public:
  ~Trajectory() {}
  explicit Trajectory() {}
<<<<<<< HEAD
  explicit Trajectory(const std::vector<S>& states,
                      const std::vector<double>& times);
=======

  // Construct from a list of trajectories.
  // NOTE! Not const because we will automatically time-shift trajectories
  //       to splice them together.
  explicit Trajectory(std::list< Trajectory<S> >& trajs);

  // Construct from lists of states and times.
  explicit Trajectory(const std::vector<S> states,
                      const std::vector<double> times);

  // Construct from a ROS message.
>>>>>>> 214ea082
  explicit Trajectory(const fastrack_msgs::Trajectory::ConstPtr& msg);

  // Size (number of states in this Trajectory).
  inline size_t Size() const { return states_.size(); }

  // Duration in seconds.
  inline double Duration() const { return times_.back() - times_.front(); }

  // First and last states/times.
  inline S FirstState() const { return states_.front(); }
  inline S LastState() const { return states_.back(); }
  inline double FirstTime() const { return times_.front(); }
  inline double LastTime() const { return times_.back(); }

  // Interpolate at a particular time.
  S Interpolate(double t) const;

  // Reset first time and update all other times to preserve the deltas.
  void ResetFirstTime(double t);

  // Convert to a ROS message.
  fastrack_msgs::Trajectory ToRos() const;

  // Visualize this trajectory.
  void Visualize(const ros::Publisher& pub, const std::string& frame) const;

private:
  // Custom colormap for the given time.
  std_msgs::ColorRGBA Colormap(double t) const;

  // Lists of states and times.
  std::vector<S> states_;
  std::vector<double> times_;

  // Is this a trajectory in configuration space?
  bool configuration_;
}; //\class Trajectory

// ------------------------------ IMPLEMENTATION ----------------------------- //

// Construct from a list of trajectories.
// NOTE! Not const because we will automatically time-shift trajectories
//       to splice them together.
template<typename S>
Trajectory<S>::Trajectory(std::list< Trajectory<S> >& trajs)
  : configuration_(false) {
  for (auto& traj : trajs) {
    // Reset first time to match last time of previous trajectory.
    if (times_.size() > 0)
      traj.ResetFirstTime(times_.back());

    // Concatenate states and times to existing lists.
    states_.insert(states_.end(), traj.states_.begin(), traj.states_.end());
    times_.insert(times_.end(), traj.times_.begin(), traj.times_.end());

    // Set configuration to true if any trajectory is in configuration space.
    configuration_ |= traj.configuration_;
  }
}

// Construct from lists of states and times.
template<typename S>
Trajectory<S>::Trajectory(const std::vector<S>& states,
                          const std::vector<double>& times)
  : states_(states),
    times_(times),
    configuration_(false) {
  // Warn if state/time lists are not the same length and truncate
  // the longer one to match the smaller.
  if (states_.size() != times_.size()) {
    ROS_ERROR("Trajectory: states/times are not the same length.");

    // Resize the shorter one.
    if (states_.size() > times_.size())
      states_.resize(times_.size());
    else
      times_.resize(states_.size());
  }

  // Make sure times are sorted. Overwrite any inversions with the larger
  // time as we move left to right in the list.
  for (size_t ii = 1; ii < times_.size(); ii++) {
    if (times_[ii - 1] > times_[ii]) {
      ROS_ERROR("Trajectory: fixing an inversion in the list of times.");
      times_[ii] = times_[ii + 1];
    }
  }
}

// Construct from a ROS message.
template<typename S>
Trajectory<S>::Trajectory(const fastrack_msgs::Trajectory::ConstPtr& msg)
  : configuration_(false) {
  size_t num_elements = msg->states.size();

  // Get size carefully.
  if (msg->states.size() != msg->times.size()) {
    ROS_ERROR("Trajectory: states/times are not the same length.");
    num_elements = std::min(msg->states.size(), msg->times.size());
  }

  // Unpack message.
  for (size_t ii = 0; ii < num_elements; ii++) {
    states_.push_back(S(msg->states[ii]));
    times_.push_back(msg->times[ii]);
  }

  // Is this trajectory in state space or configuration space?
  if (num_elements > 0)
    configuration_ = msg->states.front().x.size() == S::ConfigurationDimension();
  else
    configuration_ = false;
}

// Interpolate at a particular time.
template<typename S>
S Trajectory<S>::Interpolate(double t) const {
  // Get an iterator pointing to the first element in times_ that does
  // not compare less than t.
  const auto iter = std::lower_bound(times_.begin(), times_.end(), t);

  // Catch case where iter points to the beginning of the list.
  // This will happen if t occurs before the first time in the list.
  if (iter == times_.begin()) {
    ROS_WARN_THROTTLE(1.0, "Trajectory: interpolating before first time.");
    return states_.front();
  }

  // Catch case where iter points to the end of the list.
  // This will happen if t occurs after the last time in the list.
  if (iter == times_.end()) {
    ROS_WARN_THROTTLE(1.0, "Trajectory: interpolating after the last time.");
    return states_.back();
  }

  // Iterator definitely points to somewhere in the middle of the list.
  // Get indices sandwiching t.
  const size_t hi = (iter - times_.begin());
  const size_t lo = hi - 1;

  // Linearly interpolate states.
  const double frac = (t - times_[lo]) / (times_[hi] - times_[lo]);
  S interpolated = (1.0 - frac) * states_[lo] + frac * states_[hi];

  // If this is a configuration trajectory, set non-configuration states
  // by providing a numerical derivative of configuration.
  if (configuration_) {
    if (times_[hi] - times_[lo] > 1e-8)
      interpolated.SetConfigurationDot(
        (states_[hi] - states_[lo]).Configuration() / (times_[hi] - times_[lo]));
    else
      interpolated.SetConfigurationDot(
        VectorXd::Zero(S::ConfigurationDimension()));
  }

  return interpolated;
}

// Reset first time and update all other times to preserve the deltas.
template<typename S>
void Trajectory<S>::ResetFirstTime(double t) {
  if (times_.size() == 0) {
    ROS_ERROR("Trajectory: Tried to reset first time of empty trajectory.");
    return;
  }

  const double constant_shift = t - times_.front();
  for (size_t ii = 0; ii < times_.size(); ii++)
    times_[ii] += constant_shift;
}

// Convert to a ROS message.
template<typename S>
fastrack_msgs::Trajectory Trajectory<S>::ToRos() const {
  fastrack_msgs::Trajectory msg;

  for (size_t ii = 0; ii < states_.size(); ii++) {
    msg.states.push_back(states_[ii].ToRos());
    msg.times.push_back(times_[ii]);
  }

  return msg;
}


// Visualize this trajectory.
template<typename S>
void Trajectory<S>::Visualize(const ros::Publisher& pub,
                              const std::string& frame) const {
  if (pub.getNumSubscribers() == 0) {
    ROS_WARN_THROTTLE(1.0, "Trajectory: I'm lonely. Please subscribe.");
    return;
  }

  // Set up spheres marker.
  visualization_msgs::Marker spheres;
  spheres.ns = "spheres";
  spheres.header.frame_id = frame;
  spheres.header.stamp = ros::Time::now();
  spheres.id = 0;
  spheres.type = visualization_msgs::Marker::SPHERE_LIST;
  spheres.action = visualization_msgs::Marker::ADD;
  spheres.scale.x = 0.1;
  spheres.scale.y = 0.1;
  spheres.scale.z = 0.1;

  // Set up line strip marker.
  visualization_msgs::Marker lines;
  lines.ns = "lines";
  lines.header.frame_id = frame;
  lines.header.stamp = ros::Time::now();
  lines.id = 0;
  lines.type = visualization_msgs::Marker::LINE_STRIP;
  lines.action = visualization_msgs::Marker::ADD;
  lines.scale.x = 0.05;

  // Populate markers.
  for (size_t ii = 0; ii < states_.size(); ii++) {
    geometry_msgs::Point p;
    p.x = states_[ii].X();
    p.y = states_[ii].Y();
    p.z = states_[ii].Z();

    const std_msgs::ColorRGBA c = Colormap(times_[ii]);

    spheres.points.push_back(p);
    spheres.colors.push_back(c);
    lines.points.push_back(p);
    lines.colors.push_back(c);
  }

  // Publish.
  pub.publish(spheres);
  if (states_.size() > 1)
    pub.publish(lines);
}

// Custom colormap for the given time.
template<typename S>
std_msgs::ColorRGBA Trajectory<S>::Colormap(double t) const {
  std_msgs::ColorRGBA c;

  c.r = (Size() == 0 || Duration() < 1e-8) ? 0.0 :
    std::max(0.0, std::min(1.0, (t - times_.front()) / Duration()));
  c.g = 0.0;
  c.b = 1.0 - c.r;
  c.a = 0.9;

  return c;
}

} //\namespace planning
} //\namespace fastrack

#endif<|MERGE_RESOLUTION|>--- conflicted
+++ resolved
@@ -62,10 +62,6 @@
 public:
   ~Trajectory() {}
   explicit Trajectory() {}
-<<<<<<< HEAD
-  explicit Trajectory(const std::vector<S>& states,
-                      const std::vector<double>& times);
-=======
 
   // Construct from a list of trajectories.
   // NOTE! Not const because we will automatically time-shift trajectories
@@ -77,7 +73,6 @@
                       const std::vector<double> times);
 
   // Construct from a ROS message.
->>>>>>> 214ea082
   explicit Trajectory(const fastrack_msgs::Trajectory::ConstPtr& msg);
 
   // Size (number of states in this Trajectory).
